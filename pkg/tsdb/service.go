--- conflicted
+++ resolved
@@ -11,22 +11,18 @@
 	"github.com/grafana/grafana/pkg/services/oauthtoken"
 	"github.com/grafana/grafana/pkg/setting"
 	"github.com/grafana/grafana/pkg/tsdb/cloudmonitoring"
-	"github.com/grafana/grafana/pkg/tsdb/postgres"
+	_ "github.com/grafana/grafana/pkg/tsdb/postgres"
 )
 
 // NewService returns a new Service.
 func NewService(
 	cfg *setting.Cfg, pluginManager plugins.Manager, backendPluginManager backendplugin.Manager,
 	oauthTokenService *oauthtoken.Service, httpClientProvider httpclient.Provider, cloudMonitoringService *cloudmonitoring.Service,
-	postgresService *postgres.PostgresService,
 ) *Service {
 	s := newService(cfg, pluginManager, backendPluginManager, oauthTokenService)
 
 	// register backend data sources using legacy plugin
 	// contracts/non-SDK contracts
-	s.registry["mssql"] = mssql.NewExecutor
-	s.registry["postgres"] = postgresService.NewExecutor
-	s.registry["mysql"] = mysql.New(httpClientProvider)
 	s.registry["stackdriver"] = cloudMonitoringService.NewExecutor
 
 	return s
@@ -46,35 +42,15 @@
 
 // Service handles data requests to data sources.
 type Service struct {
-<<<<<<< HEAD
-	Cfg                    *setting.Cfg             `inject:""`
-	PostgresService        *postgres.Service        `inject:""`
-	CloudMonitoringService *cloudmonitoring.Service `inject:""`
-	AzureMonitorService    *azuremonitor.Service    `inject:""`
-	PluginManager          plugins.Manager          `inject:""`
-	BackendPluginManager   backendplugin.Manager    `inject:""`
-	HTTPClientProvider     httpclient.Provider      `inject:""`
-	OAuthTokenService      *oauthtoken.Service      `inject:""`
-=======
 	Cfg                  *setting.Cfg
 	PluginManager        plugins.Manager
 	BackendPluginManager backendplugin.Manager
 	OAuthTokenService    oauthtoken.OAuthTokenService
->>>>>>> b25eb0aa
 
 	//nolint: staticcheck // plugins.DataPlugin deprecated
 	registry map[string]func(*models.DataSource) (plugins.DataPlugin, error)
 }
 
-<<<<<<< HEAD
-// Init initialises the service.
-func (s *Service) Init() error {
-	s.registry["stackdriver"] = s.CloudMonitoringService.NewExecutor
-	return nil
-}
-
-=======
->>>>>>> b25eb0aa
 //nolint: staticcheck // plugins.DataPlugin deprecated
 func (s *Service) HandleRequest(ctx context.Context, ds *models.DataSource, query plugins.DataQuery) (plugins.DataResponse, error) {
 	if factory, exists := s.registry[ds.Type]; exists {
