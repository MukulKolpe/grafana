{
	"comment": "",
	"ignore": "test",
	"package": [
		{
<<<<<<< HEAD
			"checksumSHA1": "SMUvX2B8eoFd9wnPofwBKlN6btE=",
			"path": "github.com/prometheus/client_golang/api/prometheus",
			"revision": "5636dc67ae776adf5590da7349e70fbb9559972d",
			"revisionTime": "2016-09-16T18:03:40Z"
		},
		{
			"checksumSHA1": "Jx0GXl5hGnO25s3ryyvtdWHdCpw=",
			"path": "github.com/prometheus/common/model",
			"revision": "9a94032291f2192936512bab367bc45e77990d6a",
			"revisionTime": "2016-09-17T18:44:01Z"
		},
		{
			"checksumSHA1": "WHc3uByvGaMcnSoI21fhzYgbOgg=",
			"path": "golang.org/x/net/context/ctxhttp",
			"revision": "71a035914f99bb58fe82eac0f1289f10963d876c",
			"revisionTime": "2016-09-12T21:59:12Z"
=======
			"checksumSHA1": "6AYg4fjEvFuAVN3wHakGApjhZAM=",
			"path": "github.com/smartystreets/assertions",
			"revision": "2063fd1cc7c975db70502811a34b06ad034ccdf2",
			"revisionTime": "2016-07-07T19:03:55Z"
		},
		{
			"checksumSHA1": "Vzb+dEH/LTYbvr8RXHmt6xJHz04=",
			"path": "github.com/smartystreets/assertions/internal/go-render/render",
			"revision": "2063fd1cc7c975db70502811a34b06ad034ccdf2",
			"revisionTime": "2016-07-07T19:03:55Z"
		},
		{
			"checksumSHA1": "SLC6TfV4icQA9l8YJQu8acJYbuo=",
			"path": "github.com/smartystreets/assertions/internal/oglematchers",
			"revision": "2063fd1cc7c975db70502811a34b06ad034ccdf2",
			"revisionTime": "2016-07-07T19:03:55Z"
		},
		{
			"checksumSHA1": "/mwAihy9AmznMzmbPQ5nWJXBiRU=",
			"path": "github.com/smartystreets/goconvey/convey",
			"revision": "5db88ed452e937f2fd557de6f4f1af7f2eabed0b",
			"revisionTime": "2016-08-23T18:01:44Z"
		},
		{
			"checksumSHA1": "9LakndErFi5uCXtY1KWl0iRnT4c=",
			"path": "github.com/smartystreets/goconvey/convey/gotest",
			"revision": "5db88ed452e937f2fd557de6f4f1af7f2eabed0b",
			"revisionTime": "2016-08-23T18:01:44Z"
		},
		{
			"checksumSHA1": "FWDhk37bhAwZ2363D/L2xePwR64=",
			"path": "github.com/smartystreets/goconvey/convey/reporting",
			"revision": "5db88ed452e937f2fd557de6f4f1af7f2eabed0b",
			"revisionTime": "2016-08-23T18:01:44Z"
>>>>>>> a49c21df
		}
	],
	"rootPath": "github.com/grafana/grafana"
}<|MERGE_RESOLUTION|>--- conflicted
+++ resolved
@@ -3,7 +3,6 @@
 	"ignore": "test",
 	"package": [
 		{
-<<<<<<< HEAD
 			"checksumSHA1": "SMUvX2B8eoFd9wnPofwBKlN6btE=",
 			"path": "github.com/prometheus/client_golang/api/prometheus",
 			"revision": "5636dc67ae776adf5590da7349e70fbb9559972d",
@@ -20,7 +19,8 @@
 			"path": "golang.org/x/net/context/ctxhttp",
 			"revision": "71a035914f99bb58fe82eac0f1289f10963d876c",
 			"revisionTime": "2016-09-12T21:59:12Z"
-=======
+    },
+    {
 			"checksumSHA1": "6AYg4fjEvFuAVN3wHakGApjhZAM=",
 			"path": "github.com/smartystreets/assertions",
 			"revision": "2063fd1cc7c975db70502811a34b06ad034ccdf2",
@@ -55,7 +55,6 @@
 			"path": "github.com/smartystreets/goconvey/convey/reporting",
 			"revision": "5db88ed452e937f2fd557de6f4f1af7f2eabed0b",
 			"revisionTime": "2016-08-23T18:01:44Z"
->>>>>>> a49c21df
 		}
 	],
 	"rootPath": "github.com/grafana/grafana"
