--- conflicted
+++ resolved
@@ -29,12 +29,9 @@
 import { updateLocation } from 'app/core/actions/location';
 import { LogsDedupStrategy, LogsModel } from 'app/core/logs_model';
 import { serializeStateToUrlParam } from 'app/core/utils/explore';
-<<<<<<< HEAD
 import { DEFAULT_REFRESH_INTERVAL_LABEL } from 'app/core/utils/explore';
-=======
 import TableModel from 'app/core/table_model';
 import { DataSourceApi, DataQuery } from '@grafana/ui';
->>>>>>> 66aca7ef
 
 describe('Explore item reducer', () => {
   describe('scanning', () => {
@@ -110,6 +107,7 @@
             queries: true,
             range: true,
             ui: true,
+            refreshInterval: true,
           },
         };
         const expectedState = {
