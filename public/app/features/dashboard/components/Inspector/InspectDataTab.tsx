import React, { PureComponent } from 'react';
import {
  applyFieldOverrides,
  DataFrame,
  DataTransformerID,
  getFrameDisplayTitle,
  SelectableValue,
  toCSV,
  transformDataFrame,
<<<<<<< HEAD
=======
  getFrameDisplayName,
>>>>>>> 892f9f78
} from '@grafana/data';
import { Button, Field, Icon, LegacyForms, Select, Table } from '@grafana/ui';
import { selectors } from '@grafana/e2e-selectors';
import AutoSizer from 'react-virtualized-auto-sizer';

import { getPanelInspectorStyles } from './styles';
import { config } from 'app/core/config';
import { saveAs } from 'file-saver';
import { css, cx } from 'emotion';
import { GetDataOptions } from '../../state/PanelQueryRunner';
import { QueryOperationRow } from 'app/core/components/QueryOperationRow/QueryOperationRow';
import { DashboardModel, PanelModel } from 'app/features/dashboard/state';

const { Switch } = LegacyForms;

interface Props {
  dashboard: DashboardModel;
  panel: PanelModel;
  data: DataFrame[];
  isLoading: boolean;
  options: GetDataOptions;
  onOptionsChange: (options: GetDataOptions) => void;
}

interface State {
  transformId: DataTransformerID;
  dataFrameIndex: number;
  transformationOptions: Array<SelectableValue<string>>;
}

export class InspectDataTab extends PureComponent<Props, State> {
  constructor(props: Props) {
    super(props);

    this.state = {
      dataFrameIndex: 0,
      transformId: DataTransformerID.noop,
      transformationOptions: buildTransformationOptions(),
    };
  }

  exportCsv = (dataFrame: DataFrame) => {
    const dataFrameCsv = toCSV([dataFrame]);

    const blob = new Blob([dataFrameCsv], {
      type: 'application/csv;charset=utf-8',
    });

    saveAs(blob, dataFrame.name + '-' + new Date().getUTCDate() + '.csv');
  };

  onSelectedFrameChanged = (item: SelectableValue<number>) => {
    this.setState({ dataFrameIndex: item.value || 0 });
  };

  onTransformationChange = (value: SelectableValue<DataTransformerID>) => {
    this.setState({ transformId: value.value, dataFrameIndex: 0 });
  };

  getTransformedData(): DataFrame[] {
    const { transformId, transformationOptions } = this.state;
    const { data } = this.props;

    if (!data) {
      return [];
    }

    const currentTransform = transformationOptions.find(item => item.value === transformId);

    if (currentTransform && currentTransform.transformer.id !== DataTransformerID.noop) {
      return transformDataFrame([currentTransform.transformer], data);
    }
    return data;
  }

  getProcessedData(): DataFrame[] {
    const { options } = this.props;
    let data = this.props.data;

    if (this.state.transformId !== DataTransformerID.noop) {
      data = this.getTransformedData();
    }

    // We need to apply field config even though it was already applied in the PanelQueryRunner.
    // That's because transformers create new fields and data frames, so i.e. display processor is no longer there
    return applyFieldOverrides({
      data,
      theme: config.theme,
      fieldConfig: options.withFieldConfig ? this.props.panel.fieldConfig : { defaults: {}, overrides: [] },
      replaceVariables: (value: string) => {
        return value;
      },
    });
  }

  render() {
    const { isLoading, data, options, onOptionsChange } = this.props;
    const { dataFrameIndex, transformId, transformationOptions } = this.state;
    const styles = getPanelInspectorStyles();

    if (isLoading) {
      return (
        <div>
          Loading <Icon name="fa fa-spinner" className="fa-spin" size="lg" />
        </div>
      );
    }

    const dataFrames = this.getProcessedData();

    if (!dataFrames || !dataFrames.length) {
      return <div>No Data</div>;
    }

    const choices = dataFrames.map((frame, index) => {
      return {
        value: index,
        label: `${getFrameDisplayName(frame)} (${index})`,
      };
    });

    const panelTransformations = this.props.panel.getTransformations();

    return (
      <div className={styles.dataTabContent} aria-label={selectors.components.PanelInspector.Data.content}>
        <div className={styles.actionsWrapper}>
          <div className={styles.leftActions}>
            <div className={styles.selects}>
              {data.length > 1 && (
                <Field
                  label="Transformer"
                  className={css`
                    margin-bottom: 0;
                  `}
                >
                  <Select
                    options={transformationOptions}
                    value={transformId}
                    onChange={this.onTransformationChange}
                    width={15}
                  />
                </Field>
              )}
              {choices.length > 1 && (
                <Field
                  label="Select result"
                  className={css`
                    margin-bottom: 0;
                  `}
                >
                  <Select options={choices} value={dataFrameIndex} onChange={this.onSelectedFrameChanged} />
                </Field>
              )}
            </div>

            <div className={cx(styles.options, styles.dataDisplayOptions)}>
              <QueryOperationRow title={'Data display options'} isOpen={false}>
                {panelTransformations && panelTransformations.length > 0 && (
                  <div className="gf-form-inline">
                    <Switch
                      tooltip="Data shown in the table will be transformed using transformations defined in the panel"
                      label="Apply panel transformations"
                      labelClass="width-12"
                      checked={!!options.withTransforms}
                      onChange={() => onOptionsChange({ ...options, withTransforms: !options.withTransforms })}
                    />
                  </div>
                )}
                <div className="gf-form-inline">
                  <Switch
                    tooltip="Data shown in the table will have panel field configuration applied, for example units or title"
                    label="Apply field configuration"
                    labelClass="width-12"
                    checked={!!options.withFieldConfig}
                    onChange={() => onOptionsChange({ ...options, withFieldConfig: !options.withFieldConfig })}
                  />
                </div>
              </QueryOperationRow>
            </div>
          </div>

          <div className={styles.options}>
            <Button variant="primary" onClick={() => this.exportCsv(dataFrames[dataFrameIndex])}>
              Download CSV
            </Button>
          </div>
        </div>

        <div style={{ flexGrow: 1 }}>
          <AutoSizer>
            {({ width, height }) => {
              if (width === 0) {
                return null;
              }

              return (
                <div style={{ width, height }}>
                  <Table width={width} height={height} data={dataFrames[dataFrameIndex]} />
                </div>
              );
            }}
          </AutoSizer>
        </div>
      </div>
    );
  }
}

function buildTransformationOptions() {
  const transformations: Array<SelectableValue<string>> = [
    {
      value: 'Do nothing',
      label: 'None',
      transformer: {
        id: DataTransformerID.noop,
      },
    },
    {
      value: 'join by time',
      label: 'Join by time',
      transformer: {
        id: DataTransformerID.seriesToColumns,
        options: { byField: 'Time' },
      },
    },
  ];

  return transformations;
}<|MERGE_RESOLUTION|>--- conflicted
+++ resolved
@@ -3,14 +3,10 @@
   applyFieldOverrides,
   DataFrame,
   DataTransformerID,
-  getFrameDisplayTitle,
   SelectableValue,
   toCSV,
   transformDataFrame,
-<<<<<<< HEAD
-=======
   getFrameDisplayName,
->>>>>>> 892f9f78
 } from '@grafana/data';
 import { Button, Field, Icon, LegacyForms, Select, Table } from '@grafana/ui';
 import { selectors } from '@grafana/e2e-selectors';
