// import { updateLocation } from 'app/core/actions';
import { store } from 'app/store/store';
import config from 'app/core/config';
<<<<<<< HEAD
import { getDataSourceSrv, getLocationService } from '@grafana/runtime';
=======
import { getDataSourceSrv, getLocationSrv, AngularComponent } from '@grafana/runtime';
>>>>>>> c3884abf
import { PanelMenuItem } from '@grafana/data';
import { copyPanel, duplicatePanel, editPanelJson, removePanel, sharePanel } from 'app/features/dashboard/utils/panel';
import { PanelModel } from 'app/features/dashboard/state/PanelModel';
import { DashboardModel } from 'app/features/dashboard/state/DashboardModel';
import { contextSrv } from '../../../core/services/context_srv';
import { navigateToExplore } from '../../explore/state/actions';
import { getExploreUrl } from '../../../core/utils/explore';
import { getTimeSrv } from '../services/TimeSrv';
import { PanelCtrl } from '../../panel/panel_ctrl';

export function getPanelMenu(
  dashboard: DashboardModel,
  panel: PanelModel,
  angularComponent?: AngularComponent
): PanelMenuItem[] {
  const onViewPanel = (event: React.MouseEvent<any>) => {
    event.preventDefault();
    getLocationService().partial({
      panelId: panel.id,
      edit: null,
      fullscreen: true,
    });
    // store.dispatch(
    //   updateLocation({
    //     query: {
    //
    //     },
    //     partial: true,
    //   })
    // );
  };

  const onEditPanel = (event: React.MouseEvent<any>) => {
    event.preventDefault();
    getLocationService().partial({
      panelId: panel.id,
      edit: true,
      fullscreen: true,
    });
    // store.dispatch(
    //   updateLocation({
    //     query: {
    //       panelId: panel.id,
    //       edit: true,
    //       fullscreen: true,
    //     },
    //     partial: true,
    //   })
    // );
  };

  const onNewEditPanel = (event: React.MouseEvent<any>) => {
    event.preventDefault();
    getLocationService().partial({
      editPanel: panel.id,
    });
    // store.dispatch(
    //   updateLocation({
    //     query: {
    //     },
    //     partial: true,
    //   })
    // );
  };

  const onSharePanel = (event: React.MouseEvent<any>) => {
    event.preventDefault();
    sharePanel(dashboard, panel);
  };

  const onInspectPanel = (event: React.MouseEvent<any>) => {
    event.preventDefault();
    getLocationService().partial({
      inspect: panel.id,
    });
    // getLocationSrv().update({
    //   partial: true,
    //   query: {
    //     inspect: panel.id,
    //   },
    // });
  };

  const onMore = (event: React.MouseEvent<any>) => {
    event.preventDefault();
  };

  const onDuplicatePanel = (event: React.MouseEvent<any>) => {
    event.preventDefault();
    duplicatePanel(dashboard, panel);
  };

  const onCopyPanel = (event: React.MouseEvent<any>) => {
    event.preventDefault();
    copyPanel(panel);
  };

  const onEditPanelJson = (event: React.MouseEvent<any>) => {
    event.preventDefault();
    editPanelJson(dashboard, panel);
  };

  const onRemovePanel = (event: React.MouseEvent<any>) => {
    event.preventDefault();
    removePanel(dashboard, panel, true);
  };

  const onNavigateToExplore = (event: React.MouseEvent<any>) => {
    event.preventDefault();
    const openInNewWindow = event.ctrlKey || event.metaKey ? (url: string) => window.open(url) : undefined;
    store.dispatch(navigateToExplore(panel, { getDataSourceSrv, getTimeSrv, getExploreUrl, openInNewWindow }) as any);
  };

  const menu: PanelMenuItem[] = [];

  menu.push({
    text: 'View',
    iconClassName: 'gicon gicon-viewer',
    onClick: onViewPanel,
    shortcut: 'v',
  });

  if (dashboard.canEditPanel(panel)) {
    menu.push({
      text: 'Edit',
      iconClassName: 'gicon gicon-editor',
      onClick: onEditPanel,
      shortcut: 'e',
    });
  }

  menu.push({
    text: 'Share',
    iconClassName: 'fa fa-fw fa-share',
    onClick: onSharePanel,
    shortcut: 'p s',
  });

  if (contextSrv.hasAccessToExplore() && !panel.plugin.meta.skipDataQuery) {
    menu.push({
      text: 'Explore',
      iconClassName: 'gicon gicon-explore',
      shortcut: 'x',
      onClick: onNavigateToExplore,
    });
  }

  if (config.featureToggles.inspect) {
    menu.push({
      text: 'Inspect',
      iconClassName: 'fa fa-fw fa-info-circle',
      onClick: onInspectPanel,
      shortcut: 'p i',
    });
  }

  if (config.featureToggles.newEdit) {
    menu.push({
      text: 'New edit',
      iconClassName: 'gicon gicon-editor',
      onClick: onNewEditPanel,
      shortcut: 'p i',
    });
  }

  const subMenu: PanelMenuItem[] = [];

  if (!panel.fullscreen && dashboard.canEditPanel(panel)) {
    subMenu.push({
      text: 'Duplicate',
      onClick: onDuplicatePanel,
      shortcut: 'p d',
    });

    subMenu.push({
      text: 'Copy',
      onClick: onCopyPanel,
    });
  }

  subMenu.push({
    text: 'Panel JSON',
    onClick: onEditPanelJson,
  });

  // add old angular panel options
  if (angularComponent) {
    const scope = angularComponent.getScope();
    const panelCtrl: PanelCtrl = scope.$$childHead.ctrl;
    const angularMenuItems = panelCtrl.getExtendedMenu();

    for (const item of angularMenuItems) {
      const reactItem: PanelMenuItem = {
        text: item.text,
        href: item.href,
        shortcut: item.shortcut,
      };

      if (item.click) {
        reactItem.onClick = () => {
          scope.$eval(item.click, { ctrl: panelCtrl });
        };
      }

      subMenu.push(reactItem);
    }
  }

  menu.push({
    type: 'submenu',
    text: 'More...',
    iconClassName: 'fa fa-fw fa-cube',
    subMenu: subMenu,
    onClick: onMore,
  });

  if (dashboard.canEditPanel(panel)) {
    menu.push({ type: 'divider' });

    menu.push({
      text: 'Remove',
      iconClassName: 'fa fa-fw fa-trash',
      onClick: onRemovePanel,
      shortcut: 'p r',
    });
  }

  return menu;
}<|MERGE_RESOLUTION|>--- conflicted
+++ resolved
@@ -1,11 +1,7 @@
 // import { updateLocation } from 'app/core/actions';
 import { store } from 'app/store/store';
 import config from 'app/core/config';
-<<<<<<< HEAD
-import { getDataSourceSrv, getLocationService } from '@grafana/runtime';
-=======
-import { getDataSourceSrv, getLocationSrv, AngularComponent } from '@grafana/runtime';
->>>>>>> c3884abf
+import { getDataSourceSrv, getLocationService, AngularComponent } from '@grafana/runtime';
 import { PanelMenuItem } from '@grafana/data';
 import { copyPanel, duplicatePanel, editPanelJson, removePanel, sharePanel } from 'app/features/dashboard/utils/panel';
 import { PanelModel } from 'app/features/dashboard/state/PanelModel';
